--- conflicted
+++ resolved
@@ -113,15 +113,9 @@
     .get = target_name_param_get,
 };
 module_param_cb(target_name,
-<<<<<<< HEAD
-	&target_name_param_ops,
-	NULL,
-	S_IRUGO | S_IWUSR);
-=======
     &target_name_param_ops,
     NULL,
     S_IRUGO | S_IWUSR);
->>>>>>> 3a32c8cc
 #elif defined(MODULE_PARAM_CREATE_USE_OPS)
 module_param_call(target_name,
     target_name_param_set, target_name_param_get,
