/*
 * The "functions_support" component of KEDR system. 
 * 
 * It keeps a registry of functions support modules and provides interface 
 * for them to register / unregister themselves.
 * Allow to mark support for some function as cannot be
 * unregistered.
 * When asked, prepares and returns support for function list.
 */

/* ========================================================================
 * Copyright (C) 2012, KEDR development team
 * Copyright (C) 2010-2012, Institute for System Programming 
 *                          of the Russian Academy of Sciences (ISPRAS)
 * Authors: 
 *      Eugene A. Shatokhin <spectre@ispras.ru>
 *      Andrey V. Tsyvarev  <tsyvarev@ispras.ru>
 *
 * This program is free software; you can redistribute it and/or modify it
 * under the terms of the GNU General Public License version 2 as published
 * by the Free Software Foundation.
 ======================================================================== */
 
#include <linux/kernel.h>
#include <linux/slab.h>

#include <linux/list.h>
#include <linux/hash.h> /* hash_ptr() */

#include <linux/mutex.h>

#include <kedr/core/kedr_functions_support.h>

#include "kedr_functions_support_internal.h"

#include "config.h"

/*
 * After some intermediate errors it is difficult to return KEDR to
 * reasonable consistent state.
 * In such cases WHOLE useful functionality of the KEDR will be disabled.
 * The only way to restore this functionality - unload KEDR module and load it again.
 * recovery
 * The same approach will be used for errors, which are recoverable for KEDR,
 * but hardly recoverable for user.
 * 
 * When this flag is set, whole functionality of this component will be disable:
 * 
 * - one cannot register any new functions_support,
 * - but one can "unregister" any functions_support
 *    (even those, which wasn't registered). Of course, this action really do nothing.
 * - kedr_functions_support_function_use will always fail,
 * - but kedr_functions_support_function_unuse will always succeed.
 * - kedr_functions_support_prepare() will always fail.
 */

static int is_disabled = 0;

/*
 * Set 'is_disable' flag and free all resources.
 * 
 * Function may be called in any internally consistent state:
 * -list of functions_support elements exists and for every element
 *  ('n_usage' != 0) is true only when element is fixed.
 * */
static void disable_all_functionality(void);


/* 
 * All registered 'kedr_functions_support's are organized into list.
 * This is element of this list.
 */
struct functions_support_elem
{
    struct list_head list;
    struct kedr_functions_support* functions_support;
    
    /*
     * Refcount of used functions from this set.
     * 
     * Functions support elements with 'n_usage' != 0
     * cannot be unregistered.
     */
    
    int n_usage;
};

static struct functions_support_elem*
functions_support_elem_find(struct kedr_functions_support* functions_support,
    struct list_head* functions_support_list);

/*
 * Increment usage counter of the functions_support element.
 * 
 * Also, fix element at the first usage. If this operation failed
 * return error.
 */
static int
functions_support_elem_use(struct functions_support_elem* support_elem);

/* 
 * Decrement usage counter of the functions_support element.
 * 
 * Also, release element at the last usage.
 */
static void
functions_support_elem_unuse(struct functions_support_elem* support_elem);

/* 
 * Information about functions which is available for replace/intercept
 * is organized into hash table.
 * 
 * This table is used for verify consraints on functions_support and 
 * payloads registrations:
 * 
 * -payloads cannot register more than one replace function for original function.
 * -if function is used by at least one payload, the last(!) support element, which
 * implement intermediate function for this functuin, cannot be unregistered.
 * 
 * Also, this table is used for track function to its support element,
 * its intermediate replacement function and its intermediate info.
 * 
 * This is an element of the list of the element of this table.
 */

struct function_info_support_elem
{
    struct list_head list;
    struct functions_support_elem* support_elem;
};
struct function_info_elem
{
    /* hash table organization */
    struct hlist_node list;
    /* address of the original function(key in the hash table) */
    void* orig;
    /* 
     * List of the functions_support_elem'ents, which supported this function.
     */
    struct list_head support_elems;
    
    /* 
     * Number of usage of this function by payloads.
     * 
     * If n_usage not 0 and 'support_elems' contain only one element,
     * this element should be fixed (functions_support_elem_use()).
     */
    int n_usage;
    /* 
     * Whether use_support() was called for this function.
     * 
     * In that state adding and removing support for this function is disabled.
     */
    int is_used_support;

    /* Intermediate replacement for this function
     * and info for this replacement.
     * 
     * These fields make a sence only after function_info_use_support() call
     * and until function_info_unuse_support().
     * */
    void* intermediate;
    struct kedr_intermediate_info* intermediate_info;
};

/* Initialize function info element as not supported */
static void function_info_elem_init(struct function_info_elem* info_elem, void* orig);

/* Destroy function info element. At this stage it should be not supported. */
static void function_info_elem_destroy(struct function_info_elem* info_elem);
/* Destroy function info element. For disable_all_functionality(). */
static void function_info_elem_destroy_clean(struct function_info_elem* info_elem);

/* Mark function as supported by 'supp_elem'*/
static int
function_info_elem_add_support(struct function_info_elem* info_elem,
    struct functions_support_elem* support_elem);
/*
 * Mark function as not supported by 'supp_elem'.
 * 
 * Note: This function may fail!
 */
static int function_info_elem_remove_support(struct function_info_elem* info_elem,
    struct functions_support_elem* support_elem);

/* 
 * Return not 0 if function is supported.
 * 
 * Note: Not supported functions may exist only in intermediate state.
 * E.g., last support was just removed or function_info_elem entry is just
 * created and add_supp() was failed.
 * */
static int function_info_elem_is_supported(struct function_info_elem* info_elem);

/* 
 * Increment usage refcounting of the function.
 * 
 * Function may fail in case when support for this function is failed to fix.
 */
static int function_info_elem_use(struct function_info_elem* info_elem);
/* Decrement usage refcounting of the function */
static void function_info_elem_unuse(struct function_info_elem* info_elem);
/*
 * Choose one support of the function, and mark it as used.
 * 
 * This function is intended to call when we need to create
 * concrete table of concrete replacement functions.
 * 
 * After this call fields 'intermediate' and 'intermediate_info'
 * become sensible.
 * 
 * Also, after this operation, adding and removing support for
 * function will fail(will return -EBUSY).
 */
static int function_info_elem_use_support(struct function_info_elem* info_elem);
/*
 * Release choosen support of the function.
 * 
 * After this call fields 'intermediate' and 'intermediate_info'
 * have no sence.
 * 
 * Adding and removing support became available after this call.
 */
static void function_info_elem_unuse_support(struct function_info_elem* info_elem);

struct function_info_table
{
    struct hlist_head* heads;
    unsigned int bits;
};

/*
 * Initialize function info table
 * which is optimized to work with 'n_elems' elements.
 * 
 * Return 0 on success or negative error code on error.
 */
static int
function_info_table_init(struct function_info_table* table,
    size_t n_elems);

/*
 * Destroy function info table.
 * 
 * Table should be empty at this stage.
 */
static void
function_info_table_destroy(struct function_info_table* table);

/* Destroy function info table. For disable_all_functionality(). */
static void
function_info_table_destroy_clean(struct function_info_table* table);

/*
 * Return element from the function info table with given key.
 * If element with such key is not exist, create it as not supported.
 * 
 * Return ERR_PTR(error) on error.
 * 
 * Note: Unsupported function may exist only in intermediate state.
 */
static struct function_info_elem*
function_info_table_get(struct function_info_table* table, void* orig);

/*
 * Find element with given key in the table and return it.
 * 
 * If element is not exist, return NULL.
 */

static struct function_info_elem*
function_info_table_find(struct function_info_table* table, void* orig);

/*
 * Remove given element from the table.
 */
static void
function_info_table_remove(struct function_info_table* table,
    struct function_info_elem* info_elem);

/* Add information about functions from functions_support.*/
static int
function_info_table_add_support(struct function_info_table* table,
    struct functions_support_elem* support_elem);
/*
 * Remove information about functions from functions_support.
 * 
 * NOTE: May disable all KEDR functionality - so one need to verify
 * 'is_disabled' flag after call of this function.
 */
static int
function_info_table_remove_support(struct function_info_table* table,
    struct functions_support_elem* support_elem);

/* =========== Global data ========================= */

/* The list of currently loaded functions support*/
static struct list_head functions_support_list;

/*
 * Table with information about all available functions for payloads.
 */
static struct function_info_table functions;

/* 
 * Store array of replace pairs for freeing.
 * 
 * This pointer also will be used as indicator, whether
 * functions support is used now.
 */
static struct kedr_instrumentor_replace_pair* replace_pairs;

/* A mutex to protect access to the global data of kedr-functions-support*/
static DEFINE_MUTEX(functions_support_mutex);

/* ================================================================ */

int kedr_functions_support_init(void)
{
    int result;
    
    INIT_LIST_HEAD(&functions_support_list);
    
    result = function_info_table_init(&functions, 100);
    if(result) return result;
    
    replace_pairs = NULL;
    
    is_disabled = 0;
    
    return 0;
}

void kedr_functions_support_destroy(void)
{
    BUG_ON(replace_pairs);
    
    if(!is_disabled)
        function_info_table_destroy(&functions);
}

/* ================================================================ */
/* Implementation of public API                                     */
/* ================================================================ */

/* Should be executed with mutex locked.*/
static int
kedr_functions_support_register_internal(struct kedr_functions_support* functions_support)
{
    int result;
    struct functions_support_elem* support_elem_new =
        kmalloc(sizeof(*support_elem_new), GFP_KERNEL);
        
    if(support_elem_new == NULL)
    {
        pr_err("kedr_functions_support_register: Failed to allocate structure for new support element.");
        return -ENOMEM;
    }
    support_elem_new->functions_support = functions_support;
    support_elem_new->n_usage = 0;
    
    //pr_info("Functions support element %p is created.",
    //    support_elem_new);

    
    result = function_info_table_add_support(&functions, support_elem_new);
    if(result)
    {
        // TODO: some information should be printed here according to error.
        kfree(support_elem_new);
        return result;
    }
    
    list_add(&support_elem_new->list, &functions_support_list);

    return 0;
}

/*
 * Register kedr support for some functions set.
 * 
 * Functions sets from different registrations shouldn't intercept
 * with each other.
 */
int kedr_functions_support_register(struct kedr_functions_support* functions_support)
{
    int result;
    
    result = mutex_lock_killable(&functions_support_mutex);
    if(result) return result;
    
    result = is_disabled
        ? -EINVAL
        : kedr_functions_support_register_internal(functions_support);

    mutex_unlock(&functions_support_mutex);
    return result;
}

/* Should be exesuted with mutex locked */
static int
kedr_functions_support_unregister_internal(struct kedr_functions_support* functions_support)
{
    int result;
    struct functions_support_elem* support_elem =
        functions_support_elem_find(functions_support, &functions_support_list);
    
    if(support_elem == NULL)
    {
        pr_err("kedr_functions_support_unregister: Attempt to unregister support which wasn't register.");
        return -EINVAL;
    }
    
    if(support_elem->n_usage)
    {
        pr_err("kedr_functions_support_unregister: Attempt to unregister support which is used now.");
        return -EBUSY;
    }
    
    result = function_info_table_remove_support(&functions, support_elem);
    if(result)
    {
        if(is_disabled) return result;//simply chain error
        pr_err("kedr_functions_support_unregister: Failed to unregister functions support.");
        return result;
    }
    
    list_del(&support_elem->list);
    kfree(support_elem);

    return 0;
}

int kedr_functions_support_unregister(struct kedr_functions_support* functions_support)
{
    int result = 0;
    
    result = mutex_lock_killable(&functions_support_mutex);
    if(result) return result;
    
    result = !is_disabled
        ? kedr_functions_support_unregister_internal(functions_support)
        : 0;

    mutex_unlock(&functions_support_mutex);

    return result;
}

/* =================Interface implementation================== */

/*
 * Mark given function as used and prevent to unload support for it.
 * 
 * Several call of this function is allowed. In that case, all calls except
 * first will simply increase refcouning.
 * 
 * Return 0 on success.
 * On error return negative error code.
 */
int kedr_functions_support_function_use(void* function)
{
    int result;
    struct function_info_elem* info_elem;
    
    result = mutex_lock_killable(&functions_support_mutex);
    if(result) return result;
    
    if(is_disabled)
    {
        result = -EINVAL;
        goto out;
    }

    info_elem = function_info_table_find(&functions, function);
    if(info_elem == NULL)
    {
        pr_err("Function %pf(%p) is not supported.",
            function, function);
        result = -EINVAL;
        goto out;
    }
    result = function_info_elem_use(info_elem);
    if(result)
    {
        pr_err("Failed to fix support for function %pf(%p).",
            function, function);
        goto out;
    }

out:
    mutex_unlock(&functions_support_mutex);
    return result;
}
/*
 * Mark given function as unused and allow to unload support for it.
 * 
 * If kedr_functions_support_function_use was called more than once, than
 * this function should be called same times.
 * 
 * Return 0 on success.
 * On error return negative error code.
 */
int kedr_functions_support_function_unuse(void* function)
{
    int result;
    struct function_info_elem* info_elem;
    
    result = mutex_lock_killable(&functions_support_mutex);
    if(result) return result;

    if(is_disabled) goto out;
    
    info_elem = function_info_table_find(&functions, function);
    BUG_ON(info_elem == NULL);
    function_info_elem_unuse(info_elem);

out:
    mutex_unlock(&functions_support_mutex);
    return 0;
}

/* 
 * If return 0, then result is 'replace_pairs'.
 * Otherwise - error.
 * 
 * Should be executed with mutex locked.
 */
static int
kedr_functions_support_prepare_internal(
    const struct kedr_base_interception_info* interception_info)
{
    int result;
    
    const struct kedr_base_interception_info* interception_info_elem;
    struct kedr_instrumentor_replace_pair* replace_pair;
    
    int n_elems;
    
    BUG_ON(interception_info == NULL);
    
    n_elems = 0;
    for(interception_info_elem = interception_info;
        interception_info_elem->orig != NULL;
        interception_info_elem++)
        n_elems++;
    
    replace_pairs = kmalloc(sizeof(*replace_pairs) * (n_elems + 1),
        GFP_KERNEL);
    if(replace_pairs == NULL)
    {
        pr_err("Fail to allocate replace pairs array.");
        return -ENOMEM;
    }
    
    for(interception_info_elem = interception_info, replace_pair = replace_pairs;
        interception_info_elem->orig != NULL;
        interception_info_elem++, replace_pair++)
    {
        struct function_info_elem* info_elem =
            function_info_table_find(&functions, interception_info_elem->orig);
        if(info_elem == NULL)
        {
            //Strange, but not fatal error
            pr_err("Attempt to use function %pF(%p), for which support is not registered.",
                interception_info_elem->orig, interception_info_elem->orig);
            result = -EINVAL;
            goto err_function_use;
        }
        
        result = function_info_elem_use_support(info_elem);
        if(result)
        {
            pr_err("Failed to fix support for function %pF(%p).",
                interception_info_elem->orig, interception_info_elem->orig);
            goto err_function_use;
        }
      
        replace_pair->orig = interception_info_elem->orig;
        replace_pair->repl = info_elem->intermediate;
        
        info_elem->intermediate_info->pre = interception_info_elem->pre;
        info_elem->intermediate_info->post = interception_info_elem->post;
        info_elem->intermediate_info->replace = interception_info_elem->replace;
    }
    
    replace_pair->orig = NULL;
    
    return 0;

err_function_use:

    for(--interception_info_elem;
        (interception_info_elem - interception_info) >= 0;
        interception_info_elem--)
    {
        struct function_info_elem* info_elem =
            function_info_table_find(&functions, interception_info_elem->orig);
        BUG_ON(info_elem == NULL);
        
        // Clear intermediate info
    info_elem->intermediate_info->pre = NULL;
        info_elem->intermediate_info->post = NULL;
        info_elem->intermediate_info->replace = NULL;

        function_info_elem_unuse_support(info_elem);
    }
    kfree(replace_pairs);
    replace_pairs = NULL;
    
    return result;
    
}

/*
 * Accept array of functions which should be intercepted and
 * return array of replacements for this functions, which
 * implement given interceptions.
 * 
 * After successfull call of this functions and until call of
 * kedr_function_support_release()
 * one cannot register new functions support.
 * 
 * Returning array will be freed at kedr_function_support_release() call.
 * 
 * On error return ERR_PTR().
 * */
const struct kedr_instrumentor_replace_pair*
kedr_functions_support_prepare(const struct kedr_base_interception_info* info)
{
    int result;

    result = mutex_lock_killable(&functions_support_mutex);
    if(result) return ERR_PTR(result);

    result = is_disabled
        ? -EINVAL
        : kedr_functions_support_prepare_internal(info);


    mutex_unlock(&functions_support_mutex);
    return result ? ERR_PTR(result) : replace_pairs;
}

/*
 * Release support for functions given at
 * kedr_functions_support_prepare call.
 */

void kedr_functions_support_release(void)
{
    struct kedr_instrumentor_replace_pair* replace_pair;

    /* When support is used, one cannot disable KEDR component's functionality */
    BUG_ON(is_disabled);
    
    BUG_ON(replace_pairs == NULL);

    mutex_lock(&functions_support_mutex);

    for(replace_pair = replace_pairs;
        replace_pair->orig != NULL;
        replace_pair++)
    {
        struct function_info_elem* info_elem =
            function_info_table_find(&functions, replace_pair->orig);
        BUG_ON(info_elem == NULL);
        
        memset(info_elem->intermediate_info, 0, sizeof(info_elem->intermediate_info));
        function_info_elem_unuse_support(info_elem);
    }
    
    kfree(replace_pairs);
    replace_pairs = NULL;
    
    mutex_unlock(&functions_support_mutex);
    
}


/* ======Implementation of auxiliary functions======== */

static void 
disable_all_functionality(void)
{
    is_disabled = 1;
    function_info_table_destroy_clean(&functions);
    
    /* Clean list of registered functions supports and release modules when it need */
    while(!list_empty(&functions_support_list))
    {
        struct functions_support_elem* support_elem =
            list_first_entry(&functions_support_list, struct functions_support_elem, list);
        if(support_elem->n_usage != 0)
        {
            if(support_elem->functions_support->mod != NULL)
                module_put(support_elem->functions_support->mod);
        }
        list_del(&support_elem->list);
        kfree(support_elem);
    }
}

static struct functions_support_elem*
functions_support_elem_find(struct kedr_functions_support* functions_support,
    struct list_head* functions_support_list)
{
    struct functions_support_elem* support_elem;
    list_for_each_entry(support_elem, functions_support_list, list)
    {
        if(support_elem->functions_support == functions_support) return support_elem;
    }
    return NULL;
}

int
functions_support_elem_use(struct functions_support_elem* support_elem)
{
    struct kedr_functions_support* functions_support = support_elem->functions_support;
    if((support_elem->n_usage == 0) && (functions_support->mod != NULL))
        if(try_module_get(functions_support->mod) == 0)
        {
            pr_err("functions_support_elem_use: Fail to fix functions support.");
            // TODO: error code should be changed to more suited one.
            return -EBUSY;
        }
    support_elem->n_usage++;
    //pr_info("Refcounting of function_support element %p is increased.", support_elem);
    return 0;
}

void
functions_support_elem_unuse(struct functions_support_elem* support_elem)
{
    struct kedr_functions_support* functions_support = support_elem->functions_support;
    
    support_elem->n_usage--;
    if((support_elem->n_usage == 0) && (functions_support->mod != NULL))
    {
        module_put(functions_support->mod);
    }
    //pr_info("Refcounting of function_support element %p is decreased.", support_elem);

}

/* Initialize function as not supported */
void function_info_elem_init(struct function_info_elem* info_elem, void* orig)
{
    info_elem->orig = orig;
    
    INIT_LIST_HEAD(&info_elem->support_elems);
    
    info_elem->n_usage = 0;
    info_elem->is_used_support = 0;
    
    /* shouldn't be used */
    info_elem->intermediate = NULL;
    info_elem->intermediate_info = NULL;
    
    //pr_info("Function info element %p is created(function is %p).",
    //    info_elem, orig);
    
}

/* Destroy function info. At this stage it should be not supported. */
void function_info_elem_destroy(struct function_info_elem* info_elem)
{
    BUG_ON(!list_empty(&info_elem->support_elems));
    BUG_ON(info_elem->n_usage);
    BUG_ON(info_elem->is_used_support);
    /* nothing to do */
    //pr_info("Function info element %p is destroyed(function is %p).",
    //    info_elem, info_elem->orig);

}
/* Destroy function info. For disable_all_functionality(). */
static void function_info_elem_destroy_clean(struct function_info_elem* info_elem)
{
    BUG_ON(info_elem->is_used_support);
    while(!list_empty(&info_elem->support_elems))
    {
        kfree(list_first_entry(&info_elem->support_elems, struct function_info_support_elem, list));
    }
}

/* Mark function as supported by 'supp_elem'*/
static int
function_info_elem_add_support(struct function_info_elem* info_elem,
    struct functions_support_elem* support_elem)
{
    struct list_head* support_elems = &info_elem->support_elems;
    struct function_info_support_elem* info_support_elem;
    
    if(info_elem->is_used_support) return -EBUSY;
    
    info_support_elem = kmalloc(sizeof(*info_support_elem), GFP_KERNEL);
    if(info_support_elem == NULL)
    {
        pr_err("Fail to allocate functions support element for function info element.");
        return -ENOMEM;
    }
    
    info_support_elem->support_elem = support_elem;

    if(info_elem->n_usage)
    {
        /* If function currently supported only by one element, release this element*/
        if((support_elems->next == support_elems->prev)
            && (support_elems->next != support_elems))
        {
            struct function_info_support_elem* info_support_elem_only =
                list_entry(support_elems->next, struct function_info_support_elem, list);
            functions_support_elem_unuse(info_support_elem_only->support_elem);
        }
    }

    list_add_tail(&info_support_elem->list, support_elems);
    
    return 0;
}
/*
 * Mark function as not supported by 'supp_elem'.
 * 
 * Note: This function may fail!
 */
static int function_info_elem_remove_support(struct function_info_elem* info_elem,
    struct functions_support_elem* support_elem)
{
    struct function_info_support_elem* info_support_elem;
    int found = 0;
    list_for_each_entry(info_support_elem, &info_elem->support_elems, list)
    {
        if(info_support_elem->support_elem == support_elem)
        {
            found = 1;
            break;
        }
    }
    BUG_ON(!found);
    /* 'info_elem' - list element for remove */
    if(info_elem->is_used_support)
    {
        return -EBUSY;
    }
    if(info_elem->n_usage)
    {
        /* 
         * If we remove one of two element from the list,
         * the other element should be fixed.
         */
        if(info_support_elem->list.next != &info_elem->support_elems)
        {
            struct function_info_support_elem* info_support_elem_next =
                list_entry(info_support_elem->list.next,
                    struct function_info_support_elem, list);
            if(info_support_elem_next->list.next == info_support_elem->list.prev)
            {
                if(functions_support_elem_use(info_support_elem_next->support_elem))
                    goto err_use;
            }
        }
        else if(info_support_elem->list.prev != &info_elem->support_elems)
        {
            struct function_info_support_elem* info_support_elem_prev =
                list_entry(info_support_elem->list.prev,
                    struct function_info_support_elem, list);
            if(info_support_elem_prev->list.prev == info_support_elem->list.next)
            {
                if(functions_support_elem_use(info_support_elem_prev->support_elem))
                    goto err_use;
            }
        }

    }

    list_del(&info_support_elem->list);
    kfree(info_support_elem);
    
    return 0;
err_use:

    return -EBUSY;

}

/* 
 * Return not 0 if function is supported.
 * 
 * Note: Not supported functions may exist only in intermediate state.
 * E.g., last support was just removed or function info entry is just
 * created and add_support() was failed.
 * */
static int function_info_elem_is_supported(struct function_info_elem* info_elem)
{
    return !list_empty(&info_elem->support_elems);
}

/* 
 * Increment usage refcounting of the function.
 * 
 * Function may fail in case when support for this function is failed to fix.
 */
static int function_info_elem_use(struct function_info_elem* info_elem)
{
    if(info_elem->n_usage == 0)
    {
        struct list_head* support_elems = &info_elem->support_elems;
        /* If only one element in the supported list - fix it */
        if((support_elems->next == support_elems->prev)
            && (support_elems->next != support_elems))
        {
            int result;
            struct function_info_support_elem* info_support_elem =
                list_entry(support_elems->next,
                    struct function_info_support_elem, list);
            result = functions_support_elem_use(info_support_elem->support_elem);
            if(result) return result;
        }
    }
    info_elem->n_usage++;
    
    //pr_info("Refcounting of function_info element %p is increased.", info_elem);
    return 0;
}
/* Decrement usage refcounting of the function */
static void function_info_elem_unuse(struct function_info_elem* info_elem)
{
    info_elem->n_usage--;

    if(info_elem->n_usage == 0)
    {
        struct list_head* support_elems = &info_elem->support_elems;
        /* If only one element in the supported list - release it */
        if((support_elems->next == support_elems->prev)
            && (support_elems->next != support_elems))
        {
            struct function_info_support_elem* info_support_elem =
                list_entry(support_elems->next,
                    struct function_info_support_elem, list);
            functions_support_elem_unuse(info_support_elem->support_elem);
        }
    }
    //pr_info("Refcounting of function_info element %p is decreased.", info_elem);
}
/*
 * Choose one support of the function, and mark it as used.
 * 
 * This function is intended to call when we need to create
 * concrete table of concrete replacement functions.
 * 
 * After this call fields 'intermediate' and 'intermediate_info'
 * become sensible.
 * 
 * Also, after this operation, adding and removing support for
 * function will fail(will return -EBUSY).
 */
static int function_info_elem_use_support(struct function_info_elem* info_elem)
{
    int result;
    struct functions_support_elem* support_elem;
    struct kedr_intermediate_impl* impl;
    
    BUG_ON(info_elem->is_used_support);
    
    BUG_ON(list_empty(&info_elem->support_elems));
    /* Use support from the first element in the list */
    support_elem = list_first_entry(&info_elem->support_elems,
        struct function_info_support_elem, list)->support_elem;
    
    result = functions_support_elem_use(support_elem);
    if(result) return result;
    
    info_elem->is_used_support = 1;
    
    /* look for intermediate function and info for it */
    for(impl = support_elem->functions_support->intermediate_impl; impl->orig != NULL; impl++)
    {
        if(impl->orig == info_elem->orig)
        {
            info_elem->intermediate = impl->intermediate;
            info_elem->intermediate_info = impl->info;
            return 0;
        }
    }
    BUG();
}
/*
 * Release choosen support of the function.
 * 
 * After this call fields 'intermediate' and 'intermediate_info'
 * have no sence.
 * 
 * Adding and removing support became available after this call.
 */
static void function_info_elem_unuse_support(struct function_info_elem* info_elem)
{
    struct functions_support_elem* support_elem;
    
    BUG_ON(!info_elem->is_used_support);
    
    BUG_ON(list_empty(&info_elem->support_elems));
    /* Release support from the first element in the list */
    support_elem = list_first_entry(&info_elem->support_elems,
        struct function_info_support_elem, list)->support_elem;
    
    functions_support_elem_unuse(support_elem);
    
    info_elem->is_used_support = 0;
    /* Next fields shouldn't be used after this function call */
    info_elem->intermediate = NULL;
    info_elem->intermediate_info = NULL;
}


/*
 * Initialize function info table
 * which is optimized to work with 'n_elems' elements.
 * 
 * Return 0 on success and negative error code on error.
 */
int
function_info_table_init(struct function_info_table* table,
    size_t n_elems)
{
<<<<<<< HEAD
    struct hlist_head* heads;
    size_t n_heads;
    unsigned int bits;
    
    n_heads = (n_elems * 10 + 6)/ 7;
    for(bits = 0; n_heads > 1; n_heads >>= 1)
    {
        bits++;
    }
    if(bits <= 1) bits = 1;
    
    n_heads = 1 << bits;
    
    heads = kzalloc(n_heads * sizeof(*heads), GFP_KERNEL);
    if(heads == NULL)
    {
        pr_err("function_info_table_init: Failed to allocate functions info table.");
        return -ENOMEM;
    }
    
    table->heads = heads;
    table->bits = bits;
    
    return 0;
=======
	struct hlist_head* heads;
	size_t n_heads;
	size_t i;
	unsigned int bits;
	
	n_heads = (n_elems * 10 + 6)/ 7;
	for(bits = 0; n_heads > 1; n_heads >>= 1)
	{
		bits++;
	}
	if(bits <= 1) bits = 1;
	
	n_heads = 1 << bits;
	
	heads = kzalloc(n_heads * sizeof(*heads), GFP_KERNEL);
	if(heads == NULL)
	{
		pr_err("function_info_table_init: Failed to allocate functions info table.");
		return -ENOMEM;
	}
	
	for (i = 0; i < n_heads; ++i)
		INIT_HLIST_HEAD(&heads[i]);
	
	table->heads = heads;
	table->bits = bits;
	
	return 0;
>>>>>>> 9710a98a
}

/*
 * Destroy function info table.
 * 
 * Table should be empty at this stage.
 */
void
function_info_table_destroy(struct function_info_table* table)
{
    int i;
    for(i = 0; i < table->bits; i++)
    {
        struct hlist_head* head = &table->heads[i];
        if(!hlist_empty(head))
        {
            pr_err("Destroying non-empty function info table");
            BUG();
        }
    }
    kfree(table->heads);
}

/* Destroy function info table. For disable_all_functionality(). */
void
function_info_table_destroy_clean(struct function_info_table* table)
{
    int i;
    for(i = 0; i < table->bits; i++)
    {
        struct hlist_head* head = &table->heads[i];
        while(!hlist_empty(head))
        {
            struct function_info_elem* info_elem =
                hlist_entry(head->first, struct function_info_elem, list);
            function_info_elem_destroy_clean(info_elem);
            hlist_del(&info_elem->list);
            kfree(info_elem);
        }
    }
    kfree(table->heads);
}


/*
 * Return element from the function info table with given key.
 * If element with such key is not exist, create it as not supported.
 * 
 * Return ERR_PTR(error) on error.
 * 
 * Note: Unsupported function may exist only in intermediate state.
 */
struct function_info_elem*
function_info_table_get(struct function_info_table* table, void* orig)
{
<<<<<<< HEAD
    int i;
    struct hlist_node* node_tmp;
    struct function_info_elem* info_elem;

    i = hash_ptr(orig, table->bits);

    hlist_for_each_entry(info_elem, node_tmp, &table->heads[i], list)
    {
        if(info_elem->orig == orig) return info_elem;
    }
    
    info_elem = kmalloc(sizeof(*info_elem), GFP_KERNEL);
    if(info_elem == NULL)
    {
        pr_err("function_info_table_add: Failed to allocate hash table entry.");
        return ERR_PTR(-ENOMEM);
    }
    function_info_elem_init(info_elem, orig);
    
    hlist_add_head(&info_elem->list, &table->heads[i]);

    return info_elem;
=======
	int i;
	struct function_info_elem* info_elem;

	i = hash_ptr(orig, table->bits);

	kedr_hlist_for_each_entry(info_elem, &table->heads[i], list)
	{
		if(info_elem->orig == orig) return info_elem;
	}
	
	info_elem = kmalloc(sizeof(*info_elem), GFP_KERNEL);
	if(info_elem == NULL)
	{
		pr_err("function_info_table_add: Failed to allocate hash table entry.");
		return ERR_PTR(-ENOMEM);
	}
	function_info_elem_init(info_elem, orig);
	
	hlist_add_head(&info_elem->list, &table->heads[i]);

	return info_elem;
>>>>>>> 9710a98a
}

/*
 * Find element with given key in the table and return it.
 * 
 * If element is not exist, return NULL.
 */

struct function_info_elem*
function_info_table_find(struct function_info_table* table, void* orig)
{
<<<<<<< HEAD
    int i;
    struct hlist_node* node_tmp;
    struct function_info_elem* info_elem;
=======
	int i;
	struct function_info_elem* info_elem;
>>>>>>> 9710a98a

    i = hash_ptr(orig, table->bits);

<<<<<<< HEAD
    hlist_for_each_entry(info_elem, node_tmp, &table->heads[i], list)
    {
        if(info_elem->orig == orig) return info_elem;
    }
=======
	kedr_hlist_for_each_entry(info_elem, &table->heads[i], list)
	{
		if(info_elem->orig == orig) return info_elem;
	}
>>>>>>> 9710a98a

    return NULL;
}

/*
 * Remove given element from the table.
 */
void
function_info_table_remove(struct function_info_table* table,
    struct function_info_elem* info_elem)
{
    hlist_del(&info_elem->list);
    function_info_elem_destroy(info_elem);
    kfree(info_elem);
}

int
function_info_table_add_support(struct function_info_table* table,
    struct functions_support_elem* support_elem)
{
    int result;
    struct kedr_intermediate_impl* impl;
    struct kedr_functions_support* functions_support = support_elem->functions_support;
    
    for(impl = functions_support->intermediate_impl;
        impl->orig != NULL;
        impl++)
    {
        struct function_info_elem* info_elem =
            function_info_table_get(table, impl->orig);
        if(IS_ERR(info_elem))
        {
            result = PTR_ERR(info_elem);
            break;
        }
        result = function_info_elem_add_support(info_elem, support_elem);
        if(result)
        {
            if(!function_info_elem_is_supported(info_elem))
                function_info_table_remove(table, info_elem);
            break;
        }
    }
    if(impl->orig == NULL) return 0;

    for(--impl;
        (impl - functions_support->intermediate_impl) >= 0;
        impl--)
    {
        struct function_info_elem* info_elem =
            function_info_table_find(table, impl->orig);
        BUG_ON(info_elem == NULL);
        function_info_elem_remove_support(info_elem, support_elem);
        if(!function_info_elem_is_supported(info_elem))
            function_info_table_remove(table, info_elem);
    }
    return result;
}

int
function_info_table_remove_support(struct function_info_table* table,
    struct functions_support_elem* support_elem)
{
    struct kedr_intermediate_impl* impl;
    struct kedr_functions_support *functions_support = support_elem->functions_support;
    int result;
    for(impl = functions_support->intermediate_impl;
        impl->orig != NULL;
        impl++)
    {
        struct function_info_elem* info_elem =
            function_info_table_find(table, impl->orig);
        BUG_ON(info_elem == NULL);
        result = function_info_elem_remove_support(info_elem, support_elem);
        if(result)
        {
            /*
             *  Very rare situation.
             * Even if we return error in that case,
             * user probably will not process it correctly.
             * So disable all useful functionality of the KEDR.
             */
            disable_all_functionality();
            return -EINVAL;
        }
        if(!function_info_elem_is_supported(info_elem))
            function_info_table_remove(table, info_elem);
    }
    return 0;

}<|MERGE_RESOLUTION|>--- conflicted
+++ resolved
@@ -1022,7 +1022,6 @@
 function_info_table_init(struct function_info_table* table,
     size_t n_elems)
 {
-<<<<<<< HEAD
     struct hlist_head* heads;
     size_t n_heads;
     unsigned int bits;
@@ -1047,36 +1046,6 @@
     table->bits = bits;
     
     return 0;
-=======
-	struct hlist_head* heads;
-	size_t n_heads;
-	size_t i;
-	unsigned int bits;
-	
-	n_heads = (n_elems * 10 + 6)/ 7;
-	for(bits = 0; n_heads > 1; n_heads >>= 1)
-	{
-		bits++;
-	}
-	if(bits <= 1) bits = 1;
-	
-	n_heads = 1 << bits;
-	
-	heads = kzalloc(n_heads * sizeof(*heads), GFP_KERNEL);
-	if(heads == NULL)
-	{
-		pr_err("function_info_table_init: Failed to allocate functions info table.");
-		return -ENOMEM;
-	}
-	
-	for (i = 0; i < n_heads; ++i)
-		INIT_HLIST_HEAD(&heads[i]);
-	
-	table->heads = heads;
-	table->bits = bits;
-	
-	return 0;
->>>>>>> 9710a98a
 }
 
 /*
@@ -1132,14 +1101,12 @@
 struct function_info_elem*
 function_info_table_get(struct function_info_table* table, void* orig)
 {
-<<<<<<< HEAD
     int i;
-    struct hlist_node* node_tmp;
     struct function_info_elem* info_elem;
 
     i = hash_ptr(orig, table->bits);
 
-    hlist_for_each_entry(info_elem, node_tmp, &table->heads[i], list)
+    kedr_hlist_for_each_entry(info_elem, &table->heads[i], list)
     {
         if(info_elem->orig == orig) return info_elem;
     }
@@ -1155,29 +1122,6 @@
     hlist_add_head(&info_elem->list, &table->heads[i]);
 
     return info_elem;
-=======
-	int i;
-	struct function_info_elem* info_elem;
-
-	i = hash_ptr(orig, table->bits);
-
-	kedr_hlist_for_each_entry(info_elem, &table->heads[i], list)
-	{
-		if(info_elem->orig == orig) return info_elem;
-	}
-	
-	info_elem = kmalloc(sizeof(*info_elem), GFP_KERNEL);
-	if(info_elem == NULL)
-	{
-		pr_err("function_info_table_add: Failed to allocate hash table entry.");
-		return ERR_PTR(-ENOMEM);
-	}
-	function_info_elem_init(info_elem, orig);
-	
-	hlist_add_head(&info_elem->list, &table->heads[i]);
-
-	return info_elem;
->>>>>>> 9710a98a
 }
 
 /*
@@ -1189,28 +1133,15 @@
 struct function_info_elem*
 function_info_table_find(struct function_info_table* table, void* orig)
 {
-<<<<<<< HEAD
     int i;
-    struct hlist_node* node_tmp;
     struct function_info_elem* info_elem;
-=======
-	int i;
-	struct function_info_elem* info_elem;
->>>>>>> 9710a98a
 
     i = hash_ptr(orig, table->bits);
 
-<<<<<<< HEAD
-    hlist_for_each_entry(info_elem, node_tmp, &table->heads[i], list)
+    kedr_hlist_for_each_entry(info_elem, &table->heads[i], list)
     {
         if(info_elem->orig == orig) return info_elem;
     }
-=======
-	kedr_hlist_for_each_entry(info_elem, &table->heads[i], list)
-	{
-		if(info_elem->orig == orig) return info_elem;
-	}
->>>>>>> 9710a98a
 
     return NULL;
 }
