--- conflicted
+++ resolved
@@ -1,137 +1,3 @@
-<<<<<<< HEAD
-#!/bin/sh
-#
-# Usage:
-#     test.sh function payload
-# where
-#	'function' - kernel function, call interception of which should be tested,
-#	'payload' - call monitor payload, which replace this function
-
-kedr_control_scipt="sh @CMAKE_BINARY_DIR@/tools/control/kedr_test"
-capture_trace_script="sh @CMAKE_BINARY_DIR@/tools/capture_trace/kedr_capture_trace"
-capture_trace_until_done_script="sh @CMAKE_BINARY_DIR@/tools/capture_trace/kedr_capture_trace_until_done.sh"
-temp_dir=@KEDR_TEST_PREFIX_TEMP_SESSION@/call_interception
-kedr_debugfs_dir=${temp_dir}/debugfs
-
-
-device=kedr_trigger_device
-
-trigger_module_name=trigger_module
-trigger_module=@CMAKE_CURRENT_BINARY_DIR@/trigger_module/trigger_module.ko
-trigger_program=@CMAKE_CURRENT_BINARY_DIR@/trigger_program/trigger_program
-
-# is_function_call_detected trace_file function
-is_function_call_detected()
-{
-	trace_file_local=$1
-	function_local=$2
-	grep "called_${function_local}:" ${trace_file_local} > /dev/null 2> /dev/null
-}
-
-if test $# -ne 2; then
-	print "Usage:\n\n\t%s function payload\n" "$0"
-	exit 1
-fi
-
-function=$1
-payload=$2
-
-payload_name=`printf "%s" "$payload" | sed '/\// s/^.\{0,\}\///; /\./ s/\..\{0,\}$//;'`
-trace_file="${temp_dir}/${function}.trace"
-
-# Load KEDR with given payload
-
-${kedr_control_scipt} start "${trigger_module_name}" \
-	-c "payload \"${payload}\"" \
-	-c "on_load mkdir -p \"${kedr_debugfs_dir}\"" \
-	-c "on_load mount debugfs -t debugfs \"${kedr_debugfs_dir}\"" \
-	-c "on_unload umount \"${kedr_debugfs_dir}\"" \
-	-c "on_load echo 1 > \"${kedr_debugfs_dir}/tracing/events/${payload_name}/enable\""
-
-if test $? -ne 0; then
-	printf "Failed to start test\n"
-	exit 1
-fi
-
-# Load trigger module as target
-
-/sbin/insmod "${trigger_module}"
-
-if test $? -ne 0; then
-	printf "Failed to start trigger module\n"
-	${kedr_control_scipt} stop
-	exit 1
-fi
-
-# Create file node for character device, added in module
-
-major=$(awk "\$2==\"$device\" {print \$1}" /proc/devices)
-if test "t$major" = "t"; then
-	printf "No device found for \"%s\" module\n" "$module";
-	/sbin/rmmod ${trigger_module}
-	${kedr_control_scipt} stop
-	exit 1;
-fi
-
-rm -f /dev/${device}
-mknod /dev/${device} c $major 0
-
-#<> [Temporary]
-sleep 0.2
-#<> [/Temporary]
-
-${trigger_program} ${function}
-
-test_result=$?
-
-#<> [Temporary]
-sleep 0.2
-#<> [/Temporary]
-
-
-rm -f /dev/${device}
-/sbin/rmmod "${trigger_module}"
-
-#<> [Temporary]
-sleep 0.2
-#<> [/Temporary]
-
-# Capture trace
-mkdir -p "${temp_dir}"
-rm -f "${trace_file}"
-
-${capture_trace_until_done_script} "${trace_file}" "${kedr_debugfs_dir}"
-
-if test $? -ne 0; then
-    printf "Some error occures while capturing trace\n"
-    ${kedr_control_scipt} stop
-    exit 1
-fi
-
-${kedr_control_scipt} stop
-
-if test $test_result -ne 0; then
-	printf "Trigger program fail to trigger function call.\n"
-	exit $test_result
-fi
-
-# Verify, whether trace file is full
-grep "target_session_ends" "${trace_file}" > /dev/null 2> /dev/null
-if test $? -ne 0; then
-	printf "Trace file not full\n"
-    # Only warning, not error
-fi
-
-if is_function_call_detected ${trace_file} ${function}; then
-	printf "Controller has intercepted call to function %s\n" "${function}"
-	result=0
-else
-	printf "Controller hasn't intercepted call to function %s (or trigger is incorrect)\n" "${function}"
-	result=1
-fi
-
-exit ${result}
-=======
 #!/bin/sh
 #
 # Usage:
@@ -262,5 +128,4 @@
 	result=1
 fi
 
-exit ${result}
->>>>>>> 126d5846
+exit ${result}